import test from "ava";
import { CloudWatchLogs } from "aws-sdk";
import * as uuid from "uuid/v4";
import { faastAws, log, throttle } from "../index";
import { defaultGcWorker, clearLastGc } from "../src/aws/aws-faast";
import { getAWSResources } from "./fixtures/util-aws";
import * as functions from "./fixtures/functions";
import { checkResourcesCleanedUp, sleep, title } from "./fixtures/util";

async function waitForLogGroupCreation(cloudwatch: CloudWatchLogs, logGroupName: string) {
    while (true) {
        await sleep(1000);
        try {
            const logResult = await cloudwatch
                .filterLogEvents({ logGroupName })
                .promise();
            const events = (logResult && logResult.events) || [];
            for (const event of events) {
                if (event.message!.match(/REPORT RequestId/)) {
                    return;
                }
            }
        } catch {}
    }
}

test.serial(title("aws", "garbage collects functions that are called"), async t => {
    // Idea behind this test: create a faast module and make a call. Then
    // cleanup while leaving the resources in place. Then create another faast
    // module and set its retention to 0, and use a synthetic gc worker to
    // observe and verify the garbage collector actually cleans up.
<<<<<<< HEAD
    const mod = await faastAws(functions, "./fixtures/functions", {
        gc: "off",
=======
    const mod = await faastAws(functions, {
>>>>>>> 2c4e91d4
        mode: "queue",
        packageJson: {
            name: uuid(),
            dependencies: {
                tslib: "^1.9.1"
            }
        }
    });
    try {
        await mod.functions.hello("gc-test");
        const { cloudwatch } = mod.state.services;
        const { logGroupName } = mod.state.resources;
        await waitForLogGroupCreation(cloudwatch, logGroupName);
        await mod.cleanup({ deleteResources: false });

        // Create some work for gc to do by removing the log retention policy, gc
        // should add it back.
        const deleteRetentionPolicy = throttle({ concurrency: 1, retry: 5 }, () =>
            cloudwatch.deleteRetentionPolicy({ logGroupName }).promise()
        );
        await deleteRetentionPolicy();

        let setLogRetention = false;
        let deletedLayer = false;
        const { layer, FunctionName } = mod.state.resources;
        const mod2 = await faastAws(functions, {
            gc: "force",
            retentionInDays: 0,
            _gcWorker: async (work, services) => {
                switch (work.type) {
                    case "SetLogRetention":
                        if (work.logGroupName === logGroupName) {
                            log.gc(`setting log retention for ${logGroupName}`);
                            await defaultGcWorker(work, services);
                            setLogRetention = true;
                        }
                        break;
                    case "DeleteLayerVersion":
                        if (work.LayerName === layer!.LayerName) {
                            log.gc(`deleting layer ${work.LayerName}`);
                            await defaultGcWorker(work, services);
                            deletedLayer = true;
                        }
                        break;
                    case "DeleteResources":
                        if (work.resources.FunctionName === FunctionName) {
                            log.gc(`deleting resources for ${FunctionName}`);
                            await defaultGcWorker(work, services);
                        }
                }
            }
        });

        await mod2.cleanup();
        t.true(setLogRetention);
        t.true(deletedLayer);
        await checkResourcesCleanedUp(t, await getAWSResources(mod));
    } finally {
        await mod.cleanup({ deleteResources: true, deleteCaches: true });
    }
});

test.serial(title("aws", "garbage collects functions that are never called"), async t => {
<<<<<<< HEAD
    const mod = await faastAws(functions, "./fixtures/functions", {
        gc: "off",
=======
    const mod = await faastAws(functions, {
>>>>>>> 2c4e91d4
        mode: "queue"
    });
    try {
        await mod.cleanup({ deleteResources: false });
        const { FunctionName } = mod.state.resources;
        const mod2 = await faastAws(functions, {
            gc: "force",
            retentionInDays: 0,
            _gcWorker: async (work, services) => {
                switch (work.type) {
                    case "DeleteResources":
                        if (work.resources.FunctionName === FunctionName) {
                            log.gc(`deleting resources for ${FunctionName}`);
                            await defaultGcWorker(work, services);
                        }
                }
            }
        });

        await mod2.cleanup();
        await checkResourcesCleanedUp(t, await getAWSResources(mod));
    } finally {
        await mod.cleanup({ deleteResources: true, deleteCaches: true });
    }
});

<<<<<<< HEAD
test.serial(title("aws", "garbage collection caching"), async t => {
    {
        // Run a real gc so the build account doesn't accumulate garbage.
        const mod = await faastAws(functions, "./fixtures/functions");
        await mod.cleanup();
        t.is(await mod.state.gcPromise, "done");
    }

    {
        // Test the in-memory cache that prevents gc from multiple faast.js
        // instances from running at the same time.
        const mod = await faastAws(functions, "./fixtures/functions");
        await mod.cleanup();
        t.is(await mod.state.gcPromise, "skipped");
    }

    {
        // Test the persistent cache that prevents gc from running too often
        // even across processes.
        clearLastGc();
        const mod = await faastAws(functions, "./fixtures/functions");
        await mod.cleanup();
        t.is(await mod.state.gcPromise, "skipped");
    }
=======
test.serial(title("aws", "garbage collection"), async t => {
    // Run a real gc to make sure the build account doesn't accumulate garbage.
    const mod = await faastAws(functions);
    await mod.cleanup();
    t.true(true);
>>>>>>> 2c4e91d4
});<|MERGE_RESOLUTION|>--- conflicted
+++ resolved
@@ -29,12 +29,8 @@
     // cleanup while leaving the resources in place. Then create another faast
     // module and set its retention to 0, and use a synthetic gc worker to
     // observe and verify the garbage collector actually cleans up.
-<<<<<<< HEAD
-    const mod = await faastAws(functions, "./fixtures/functions", {
+    const mod = await faastAws(functions, {
         gc: "off",
-=======
-    const mod = await faastAws(functions, {
->>>>>>> 2c4e91d4
         mode: "queue",
         packageJson: {
             name: uuid(),
@@ -98,14 +94,7 @@
 });
 
 test.serial(title("aws", "garbage collects functions that are never called"), async t => {
-<<<<<<< HEAD
-    const mod = await faastAws(functions, "./fixtures/functions", {
-        gc: "off",
-=======
-    const mod = await faastAws(functions, {
->>>>>>> 2c4e91d4
-        mode: "queue"
-    });
+    const mod = await faastAws(functions, { gc: "off", mode: "queue" });
     try {
         await mod.cleanup({ deleteResources: false });
         const { FunctionName } = mod.state.resources;
@@ -130,11 +119,10 @@
     }
 });
 
-<<<<<<< HEAD
 test.serial(title("aws", "garbage collection caching"), async t => {
     {
         // Run a real gc so the build account doesn't accumulate garbage.
-        const mod = await faastAws(functions, "./fixtures/functions");
+        const mod = await faastAws(functions);
         await mod.cleanup();
         t.is(await mod.state.gcPromise, "done");
     }
@@ -142,7 +130,7 @@
     {
         // Test the in-memory cache that prevents gc from multiple faast.js
         // instances from running at the same time.
-        const mod = await faastAws(functions, "./fixtures/functions");
+        const mod = await faastAws(functions);
         await mod.cleanup();
         t.is(await mod.state.gcPromise, "skipped");
     }
@@ -151,15 +139,8 @@
         // Test the persistent cache that prevents gc from running too often
         // even across processes.
         clearLastGc();
-        const mod = await faastAws(functions, "./fixtures/functions");
+        const mod = await faastAws(functions);
         await mod.cleanup();
         t.is(await mod.state.gcPromise, "skipped");
     }
-=======
-test.serial(title("aws", "garbage collection"), async t => {
-    // Run a real gc to make sure the build account doesn't accumulate garbage.
-    const mod = await faastAws(functions);
-    await mod.cleanup();
-    t.true(true);
->>>>>>> 2c4e91d4
 });