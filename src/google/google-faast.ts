import { AbortController } from "abort-controller";
import { Gaxios, GaxiosOptions, GaxiosPromise } from "gaxios";
import {
    cloudbilling_v1,
    cloudfunctions_v1,
    google,
    GoogleApis,
    pubsub_v1
} from "googleapis";
import * as util from "util";
import { caches } from "../cache";
import { CostMetric, CostSnapshot } from "../cost";
import { assertNever, FaastError } from "../error";
import { log } from "../log";
import { packer, PackerResult } from "../packer";
import {
    CleanupOptions,
    commonDefaults,
    CommonOptions,
    FunctionStats,
    Invocation,
    PollResult,
    ProviderImpl,
    ResponseMessage,
    UUID
} from "../provider";
import {
    computeHttpResponseBytes,
    hasExpired,
    keysOf,
    sleep,
    uuidv4Pattern
} from "../shared";
import { retryOp, throttle } from "../throttle";
import { Mutable } from "../types";
import { WrapperOptions } from "../wrapper";
import { publishPubSub, receiveMessages } from "./google-queue";
import * as googleTrampolineHttps from "./google-trampoline-https";
import * as googleTrampolineQueue from "./google-trampoline-queue";

import CloudFunctions = cloudfunctions_v1;
import PubSubApi = pubsub_v1;
import CloudBilling = cloudbilling_v1;

const gaxios = new Gaxios();

/**
 * Valid Google Cloud
 * {@link https://cloud.google.com/compute/docs/regions-zones/ | regions}.
 * Only some of these [regions have Cloud Functions](https://cloud.google.com/functions/docs/locations).
 * @public
 */
export type GoogleRegion =
    | "asia-east1"
    | "asia-east2"
    | "asia-northeast1"
    | "asia-south1"
    | "asia-southeast1"
    | "australia-southeast1"
    | "europe-north1"
    | "europe-west1"
    | "europe-west2"
    | "europe-west3"
    | "europe-west4"
    | "europe-west6"
    | "northamerica-northeast1"
    | "southamerica-east1"
    | "us-central1"
    | "us-east1"
    | "us-east4"
    | "us-west1"
    | "us-west2";

const GoogleCloudFunctionsMemorySizes = [128, 256, 512, 1024, 2048];

/**
 * Google-specific options for {@link faastGoogle}. Extends
 * {@link CommonOptions}.
 * @public
 */
export interface GoogleOptions extends CommonOptions {
    /**
     * The region to create resources in. Garbage collection is also limited to
     * this region. Default: `"us-central1"`.
     */
    region?: GoogleRegion;
    /**
     * Additional options to pass to Google Cloud Function creation. See
     * {@link https://cloud.google.com/functions/docs/reference/rest/v1/projects.locations.functions#CloudFunction | projects.locations.functions}.
     * @remarks
     * If you need specialized options, you can pass them to the Google Cloud
     * Functions API directly. Note that if you override any settings set by
     * faast.js, you may cause faast.js to not work:
     *
     * ```typescript
     *  const requestBody: CloudFunctions.Schema$CloudFunction = {
     *      name,
     *      entryPoint: "trampoline",
     *      timeout,
     *      availableMemoryMb,
     *      sourceUploadUrl,
     *      runtime: "nodejs8",
     *      ...googleCloudFunctionOptions
     *  };
     * ```
     *
     */
    googleCloudFunctionOptions?: CloudFunctions.Schema$CloudFunction;

    /** @internal */
    _gcWorker?: (resources: GoogleResources, services: GoogleServices) => Promise<void>;
}

export interface GoogleResources {
    trampoline: string;
    requestQueueTopic?: string;
    responseQueueTopic?: string;
    responseSubscription?: string;
    region: string;
}

export interface GoogleCloudPricing {
    perInvocation: number;
    perGhzSecond: number;
    perGbSecond: number;
    perGbOutboundData: number;
    perGbPubSub: number;
}

export class GoogleMetrics {
    outboundBytes = 0;
    pubSubBytes = 0;
}

export interface GoogleServices {
    readonly cloudFunctions: CloudFunctions.Cloudfunctions;
    readonly pubsub: PubSubApi.Pubsub;
    readonly google: GoogleApis;
    readonly cloudBilling: CloudBilling.Cloudbilling;
}

export interface GoogleState {
    resources: GoogleResources;
    services: GoogleServices;
    url?: string;
    project: string;
    functionName: string;
    metrics: GoogleMetrics;
    options: Required<GoogleOptions>;
    gcPromise?: Promise<void>;
}

export function defaultGcWorker(resources: GoogleResources, services: GoogleServices) {
    return deleteResources(services, resources, log.gc);
}

export const defaults: Required<GoogleOptions> = {
    ...commonDefaults,
    region: "us-central1",
    googleCloudFunctionOptions: {},
    _gcWorker: defaultGcWorker
};

export const GoogleImpl: ProviderImpl<GoogleOptions, GoogleState> = {
    name: "google",
    initialize,
    defaults,
    cleanup,
    costSnapshot,
    logUrl,
    invoke,
    poll,
    responseQueueId
};

export async function initializeGoogleServices(): Promise<GoogleServices> {
    google.options({
        retryConfig: {
            retry: 12,
            statusCodesToRetry: [[100, 199], [429, 429], [405, 405], [500, 599]]
        }
    });
    const auth = await google.auth.getClient({
        scopes: ["https://www.googleapis.com/auth/cloud-platform"]
    });

    google.options({ auth });
    return {
        cloudFunctions: google.cloudfunctions("v1"),
        pubsub: google.pubsub("v1"),
        cloudBilling: google.cloudbilling("v1"),
        google
    };
}

interface PollOptions {
    maxRetries?: number;
    delay?: (retries: number) => Promise<void>;
}

interface PollConfig<T> extends PollOptions {
    request: () => Promise<T>;
    checkDone: (result: T) => boolean;
}

async function defaultPollDelay(retries: number) {
    if (retries > 5) {
        await sleep(5 * 1000);
    }
    await sleep((retries + 1) * 100);
}

async function pollOperation<T>({
    request,
    checkDone,
    delay = defaultPollDelay,
    maxRetries = 50
}: PollConfig<T>): Promise<T | undefined> {
    let retries = 0;
    await delay(retries);
    while (true) {
        log.info(`Polling...`);
        const result = await request();
        if (checkDone(result)) {
            log.info(`Done.`);
            return result;
        }
        if (retries++ >= maxRetries) {
            throw new FaastError(`Timed out after ${retries} attempts.`);
        }
        await delay(retries);
    }
}

async function quietly<T>(promise: GaxiosPromise<T>) {
    try {
        const result = await promise;
        return result.data;
    } catch (err) {
        return;
    }
}

async function waitFor(
    api: CloudFunctions.Cloudfunctions,
    response: GaxiosPromise<CloudFunctions.Schema$Operation>
) {
    try {
        const operation = await response;
        const operationName = operation.data.name!;
        return pollOperation({
            request: () => quietly(api.operations.get({ name: operationName })),
            checkDone: result => {
                if (!result || result.error) {
                    return false;
                }
                return result.done || false;
            }
        });
    } catch {
        return;
    }
}

async function deleteFunction(api: CloudFunctions.Cloudfunctions, path: string) {
    return waitFor(
        api,
        api.projects.locations.functions.delete({
            name: path
        })
    );
}

export async function initialize(
    fmodule: string,
    nonce: UUID,
    options: Required<GoogleOptions>,
    parentDir: string
): Promise<GoogleState> {
    log.info(`Create google cloud function`);
    const services = await initializeGoogleServices();
    const project = await google.auth.getProjectId();
    const { cloudFunctions, pubsub } = services;
    const { region } = options;
    const location = `projects/${project}/locations/${region}`;
    const functionName = "faast-" + nonce;

    const { timeout } = options;
    async function createCodeBundle() {
        const wrapperOptions = {
            childProcessTimeoutMs: timeout * 1000 - 150
        };
        const { archive } = await googlePacker(
            fmodule,
            parentDir,
            options,
            wrapperOptions,
            functionName
        );
        const uploadUrlResponse = await cloudFunctions.projects.locations.functions.generateUploadUrl(
            {
                parent: location
            }
        );

        const uploadResult = await uploadZip(uploadUrlResponse.data.uploadUrl!, archive);
        log.info(`Upload zip file response: ${uploadResult.statusText}`);
        return uploadUrlResponse.data.uploadUrl;
    }

    const trampoline = `projects/${project}/locations/${region}/functions/${functionName}`;

    const resources: Mutable<GoogleResources> = {
        trampoline,
        region
    };
    const state: GoogleState = {
        resources,
        services,
        project,
        functionName,
        metrics: new GoogleMetrics(),
        options
    };

    const { gc, retentionInDays, _gcWorker: gcWorker } = options;
    if (gc) {
        log.gc(`Starting garbage collector`);
        state.gcPromise = collectGarbage(gcWorker, services, project, retentionInDays);
        state.gcPromise.catch(_silenceWarningLackOfSynchronousCatch => {});
    }

    const pricingPromise = getGoogleCloudFunctionsPricing(services.cloudBilling, region);

    const { mode } = options;

    const responseQueuePromise = (async () => {
        const topic = await pubsub.projects.topics.create({
            name: getResponseQueueTopic(project, functionName)
        });

        resources.responseQueueTopic = topic.data.name;
        resources.responseSubscription = getResponseSubscription(project, functionName);
        log.info(`Creating response queue subscription`);
        await pubsub.projects.subscriptions.create({
            name: resources.responseSubscription,
            requestBody: {
                topic: resources.responseQueueTopic
            }
        });
    })();

    let requestQueuePromise;
    if (mode === "queue") {
        log.info(`Initializing queue`);
        resources.requestQueueTopic = getRequestQueueTopic(project, functionName);
        requestQueuePromise = pubsub.projects.topics.create({
            name: resources.requestQueueTopic
        });
    }

    const sourceUploadUrl = await createCodeBundle();
    const { memorySize, googleCloudFunctionOptions } = options;
    if (!GoogleCloudFunctionsMemorySizes.find(size => size === memorySize)) {
        log.warn(`Invalid memorySize ${memorySize} for Google Cloud Functions`);
    }
    const requestBody: CloudFunctions.Schema$CloudFunction = {
        name: trampoline,
        entryPoint: "trampoline",
        timeout: `${timeout}s`,
        availableMemoryMb: memorySize,
        sourceUploadUrl,
        runtime: "nodejs8",
        ...googleCloudFunctionOptions
    };
    if (mode === "queue") {
        await requestQueuePromise;
        requestBody.eventTrigger = {
            eventType: "providers/cloud.pubsub/eventTypes/topic.publish",
            resource: resources.requestQueueTopic
        };
    } else {
        requestBody.httpsTrigger = {};
    }
    log.info(`Create function at ${location}`);
    log.info(`Request body: %O`, requestBody);
    try {
        log.info(`create function ${requestBody.name}`);
        await retryOp(1, () =>
            waitFor(
                cloudFunctions,
                cloudFunctions.projects.locations.functions.create({
                    location,
                    requestBody
                })
            )
        );
    } catch (err) {
        if (!err.message.match(/already exists/)) {
            await deleteFunction(cloudFunctions, trampoline).catch(() => {});
            throw new FaastError(err, "failed to create google cloud function");
        }
    }
    if (mode === "https" || mode === "auto") {
        const func = await cloudFunctions.projects.locations.functions.get({
            name: trampoline
        });

        if (!func.data.httpsTrigger) {
            throw new FaastError("Could not get http trigger url");
        }
        const { url } = func.data.httpsTrigger!;
        if (!url) {
            throw new FaastError("Could not get http trigger url");
        }
        log.info(`Function URL: ${url}`);
        state.url = url;
    }
    await pricingPromise;
    await responseQueuePromise;
    return state;
}

function getRequestQueueTopic(project: string, functionName: string) {
    return `projects/${project}/topics/${functionName}-Requests`;
}

export function getResponseQueueTopic(project: string, functionName: string) {
    return `projects/${project}/topics/${functionName}-Responses`;
}

export function getResponseSubscription(project: string, functionName: string) {
    return `projects/${project}/subscriptions/${functionName}-Responses`;
}

async function callFunctionHttps(
    url: string,
    call: Invocation,
    metrics: GoogleMetrics,
    cancel: Promise<void>
): Promise<ResponseMessage | void> {
    const source = new AbortController();
    try {
        const axiosConfig: GaxiosOptions = {
            method: "PUT",
            url,
            headers: { "Content-Type": "text/plain" },
            body: call.body,
            signal: source.signal
        };
        const rawResponse = await Promise.race([
            gaxios.request<string>(axiosConfig),
            cancel
        ]);

        if (!rawResponse) {
            log.info(`cancelling gcp invoke`);
            source.abort();
            return;
        }
        const returned: string = rawResponse.data;
        metrics.outboundBytes += computeHttpResponseBytes(rawResponse!.headers);
        return {
            kind: "response",
            callId: call.callId,
            body: returned,
            rawResponse,
            timestamp: Date.now()
        };
    } catch (err) {
        const { response } = err;
        if (response && response.status === 503) {
            throw new FaastError(err, "google cloud function: possibly out of memory");
        }
        throw new FaastError(
            err,
            `google cloud function: ${response.statusText} ${response.data}`
        );
    }
}

async function invoke(
    state: GoogleState,
    call: Invocation,
    cancel: Promise<void>
): Promise<ResponseMessage | void> {
    const { options, resources, services, url, metrics } = state;
    switch (options.mode) {
        case "auto":
        case "https":
            return callFunctionHttps(url!, call, metrics, cancel);
        case "queue":
            const { requestQueueTopic } = resources;
            const { pubsub } = services;
            publishPubSub(pubsub, requestQueueTopic!, call.body);
            return;
        default:
            assertNever(options.mode);
    }
}

function poll(state: GoogleState, cancel: Promise<void>): Promise<PollResult> {
    return receiveMessages(
        state.services.pubsub,
        state.resources.responseSubscription!,
        state.metrics,
        cancel
    );
}

function responseQueueId(state: GoogleState): string | undefined {
    return state.resources.responseQueueTopic;
}

async function deleteResources(
    services: GoogleServices,
    resources: GoogleResources,
    output: (msg: string) => void = log.info
) {
    const {
        trampoline,
        requestQueueTopic,
        responseSubscription,
        responseQueueTopic,
        region,
        ...rest
    } = resources;
    const _exhaustiveCheck: Required<typeof rest> = {};
    const { cloudFunctions, pubsub } = services;

    if (responseSubscription) {
        if (
            await quietly(
                pubsub.projects.subscriptions.delete({
                    subscription: responseSubscription
                })
            )
        ) {
            output(`Deleted response subscription: ${responseSubscription}`);
        }
    }
    if (responseQueueTopic) {
        if (await quietly(pubsub.projects.topics.delete({ topic: responseQueueTopic }))) {
            output(`Deleted response queue topic: ${responseQueueTopic}`);
        }
    }
    if (requestQueueTopic) {
        if (await quietly(pubsub.projects.topics.delete({ topic: requestQueueTopic }))) {
            output(`Deleted request queue topic: ${requestQueueTopic}`);
        }
    }
    if (trampoline) {
        if (await deleteFunction(cloudFunctions, trampoline)) {
            output(`Deleted function ${trampoline}`);
        }
    }
}

export async function cleanup(state: GoogleState, options: CleanupOptions) {
    log.info(`google cleanup starting.`);
    if (state.gcPromise) {
        log.info(`Waiting for garbage collection...`);
        await state.gcPromise;
        log.info(`Garbage collection done.`);
    }

    if (options.deleteResources) {
        await deleteResources(state.services, state.resources);
    }
    log.info(`google cleanup done.`);
}

let garbageCollectorRunning = false;

async function collectGarbage(
    gcWorker: typeof defaultGcWorker,
    services: GoogleServices,
    proj: string,
    retentionInDays: number
) {
    if (gcWorker === defaultGcWorker) {
        if (garbageCollectorRunning) {
            return;
        }
        garbageCollectorRunning = true;
    }
    try {
        const { cloudFunctions } = services;

        let pageToken: string | undefined;

        let promises = [];
        const scheduleDeleteResources = throttle(
            {
                concurrency: 5,
                rate: 5,
                burst: 2
            },
            async (
                gServices: GoogleServices,
                fn: CloudFunctions.Schema$CloudFunction
            ) => {
                const { region, name, project } = parseFunctionName(fn.name!)!;

                const resources: GoogleResources = {
                    region,
                    trampoline: fn.name!,
                    requestQueueTopic: getRequestQueueTopic(project, name),
                    responseQueueTopic: getResponseQueueTopic(project, name),
                    responseSubscription: getResponseSubscription(project, name)
                };
                await gcWorker(resources, gServices);
            }
        );

        const fnPattern = new RegExp(`/functions/faast-${uuidv4Pattern}$`);
        do {
            const funcListResponse = await cloudFunctions.projects.locations.functions.list(
                {
                    parent: `projects/${proj}/locations/-`,
                    pageToken
                }
            );

            pageToken = funcListResponse.data.nextPageToken;
            const garbageFunctions = (funcListResponse.data.functions || [])
                .filter(fn => hasExpired(fn.updateTime, retentionInDays))
                .filter(fn => fn.name!.match(fnPattern));

            promises = garbageFunctions.map(fn => scheduleDeleteResources(services, fn));
        } while (pageToken);

        await Promise.all(promises);
    } finally {
        if (gcWorker === defaultGcWorker) {
            garbageCollectorRunning = false;
        }
    }
}

function parseFunctionName(path: string) {
    const match = path.match(/^projects\/(.*)\/locations\/(.*)\/functions\/(.*)$/);
    return match && { project: match[1], region: match[2], name: match[3] };
}

<<<<<<< HEAD
=======
/**
 * @param labels The labels applied to a resource must meet the following
 * requirements:
 *
 * Each resource can have multiple labels, up to a maximum of 64. Each label
 * must be a key-value pair. Keys have a minimum length of 1 character and a
 * maximum length of 63 characters, and cannot be empty. Values can be empty,
 * and have a maximum length of 63 characters. Keys and values can contain only
 * lowercase letters, numeric characters, underscores, and dashes. All
 * characters must use UTF-8 encoding, and international characters are allowed.
 * The key portion of a label must be unique. However, you can use the same key
 * with multiple resources. Keys must start with a lowercase letter or
 * international character. For a given reporting service and project, the
 * number of distinct key-value pair combinations that will be preserved within
 * a one-hour window is 1,000. For example, the Compute Engine service reports
 * metrics on virtual machine (VM) instances. If you deploy a project with 2,000
 * VMs, each with a distinct label, the service reports metrics are preserved
 * for only the first 1,000 labels that exist within the one-hour window.
 */
function validateGoogleLabels(labels: { [key: string]: string } | undefined) {
    if (!labels) {
        return;
    }
    const objkeys = Object.keys(labels);
    if (objkeys.length > 64) {
        throw new FaastError("Cannot exceeded 64 labels");
    }
    if (objkeys.find(key => typeof key !== "string" || typeof labels[key] !== "string")) {
        throw new FaastError(`Label keys and values must be strings`);
    }
    if (objkeys.find(key => key.length > 63 || labels[key].length > 63)) {
        throw new FaastError(`Label keys and values cannot exceed 63 characters`);
    }
    if (objkeys.find(key => key.length === 0)) {
        throw new FaastError(`Label keys must have length > 0`);
    }
    const pattern = /^[a-z0-9_-]*$/;
    if (objkeys.find(key => !key.match(pattern) || !labels[key].match(pattern))) {
        throw new FaastError(
            `Label keys and values can contain only lowercase letters, numeric characters, underscores, and dashes.`
        );
    }
}

>>>>>>> 2c4e91d4
async function uploadZip(url: string, zipStream: NodeJS.ReadableStream) {
    const config: GaxiosOptions = {
        method: "PUT",
        url,
        body: zipStream,
        headers: {
            "content-type": "application/zip",
            "x-goog-content-length-range": "0,104857600"
        },
        retryConfig: {
            retry: 5
        }
    };
    return gaxios.request(config);
}

export async function googlePacker(
    functionModule: string,
    parentDir: string,
    options: CommonOptions,
    wrapperOptions: WrapperOptions,
    FunctionName: string
): Promise<PackerResult> {
    const { mode } = options;
    const trampolineModule =
        mode === "queue" ? googleTrampolineQueue : googleTrampolineHttps;
    return packer(
        parentDir,
        trampolineModule,
        functionModule,
        options,
        wrapperOptions,
        FunctionName
    );
}

const getGooglePrice = throttle(
    { concurrency: 1, rate: 3, retry: 3, memoize: true, cache: caches.googlePrices },
    async (
        cloudBilling: CloudBilling.Cloudbilling,
        region: string,
        serviceName: string,
        description: string,
        conversionFactor: number
    ) => {
        try {
            const skusResponse = await cloudBilling.services.skus.list({
                parent: serviceName
            });
            const { skus = [] } = skusResponse.data;
            const matchingSkus = skus.filter(sku => sku.description === description);
            log.provider(`matching SKUs: ${util.inspect(matchingSkus, { depth: null })}`);

            const regionOrGlobalSku =
                matchingSkus.find(sku => sku.serviceRegions![0] === region) ||
                matchingSkus.find(sku => sku.serviceRegions![0] === "global");

            const pexp = regionOrGlobalSku!.pricingInfo![0].pricingExpression!;
            const prices = pexp.tieredRates!.map(
                rate =>
                    Number(rate.unitPrice!.units || "0") + rate.unitPrice!.nanos! / 1e9
            );
            const price =
                Math.max(...prices) * (conversionFactor / pexp.baseUnitConversionFactor!);
            log.provider(
                `Found price for ${serviceName}, ${description}, ${region}: ${price}`
            );
            return price;
        } catch (err) {
            throw new FaastError(
                err,
                `failed to get google pricing for "${description}"`
            );
        }
    }
);

let googleServices: cloudbilling_v1.Schema$Service[] | undefined;

const listGoogleServices = throttle(
    { concurrency: 1 },
    async (cloudBilling: CloudBilling.Cloudbilling) => {
        if (googleServices) {
            return googleServices;
        }
        const response = await cloudBilling.services.list();
        googleServices = response.data.services!;
        return googleServices;
    }
);

async function getGoogleCloudFunctionsPricing(
    cloudBilling: CloudBilling.Cloudbilling,
    region: string
): Promise<GoogleCloudPricing> {
    const services = await listGoogleServices(cloudBilling);

    const getPricing = (
        serviceName: string,
        description: string,
        conversionFactor: number = 1
    ) => {
        const service = services.find(s => s.displayName === serviceName)!;

        return getGooglePrice(
            cloudBilling,
            region,
            service.name!,
            description,
            conversionFactor
        );
    };

    return {
        perInvocation: await getPricing("Cloud Functions", "Invocations"),
        perGhzSecond: await getPricing("Cloud Functions", "CPU Time"),
        perGbSecond: await getPricing("Cloud Functions", "Memory Time", 2 ** 30),
        perGbOutboundData: await getPricing(
            "Cloud Functions",
            `Network Egress from ${region}`,
            2 ** 30
        ),
        perGbPubSub: await getPricing("Cloud Pub/Sub", "Message Delivery Basic", 2 ** 30)
    };
}

// https://cloud.google.com/functions/pricing
const gcfProvisonableMemoryTable: { [mem: number]: number } = {
    128: 0.2,
    256: 0.4,
    512: 0.8,
    1024: 1.4,
    2048: 2.4
};

async function costSnapshot(
    state: GoogleState,
    stats: FunctionStats
): Promise<CostSnapshot> {
    const costs = new CostSnapshot("google", state.options, stats);
    const { memorySize = defaults.memorySize } = state.options;
    const provisionableSizes = keysOf(gcfProvisonableMemoryTable)
        .map(n => Number(n))
        .sort((a, b) => a - b);
    const provisionedMb = provisionableSizes.find(size => memorySize <= size);
    if (!provisionedMb) {
        log.warn(
            `Could not determine provisioned memory or CPU for requested memory size ${memorySize}`
        );
    }
    const provisionedGhz = gcfProvisonableMemoryTable[provisionedMb!];
    const billedTimeStats = stats.estimatedBilledTime;
    const seconds = (billedTimeStats.mean / 1000) * billedTimeStats.samples;

    const { region } = state.resources;
    const prices = await getGoogleCloudFunctionsPricing(
        state.services.cloudBilling,
        region
    );

    const provisionedGb = provisionedMb! / 1024;
    const functionCallDuration = new CostMetric({
        name: "functionCallDuration",
        pricing:
            prices.perGbSecond * provisionedGb + prices.perGhzSecond * provisionedGhz,
        unit: "second",
        measured: seconds,
        comment: `https://cloud.google.com/functions/pricing#compute_time (${provisionedMb} MB, ${provisionedGhz} GHz)`
    });
    costs.push(functionCallDuration);

    const functionCallRequests = new CostMetric({
        name: "functionCallRequests",
        pricing: prices.perInvocation,
        measured: stats.invocations,
        unit: "request",
        comment: "https://cloud.google.com/functions/pricing#invocations"
    });
    costs.push(functionCallRequests);

    const outboundDataTransfer = new CostMetric({
        name: "outboundDataTransfer",
        pricing: prices.perGbOutboundData,
        measured: state.metrics.outboundBytes / 2 ** 30,
        unit: "GB",
        comment: "https://cloud.google.com/functions/pricing#networking"
    });
    costs.push(outboundDataTransfer);

    const pubsub = new CostMetric({
        name: "pubsub",
        pricing: prices.perGbPubSub,
        measured: state.metrics.pubSubBytes / 2 ** 30,
        unit: "GB",
        comment: "https://cloud.google.com/pubsub/pricing"
    });
    costs.push(pubsub);

    return costs;
}

export function logUrl(state: GoogleState) {
    const { project, functionName } = state;
    return `https://console.cloud.google.com/logs/viewer?project=${project}&resource=cloud_function%2Ffunction_name%2F${functionName}`;
}<|MERGE_RESOLUTION|>--- conflicted
+++ resolved
@@ -643,53 +643,6 @@
     return match && { project: match[1], region: match[2], name: match[3] };
 }
 
-<<<<<<< HEAD
-=======
-/**
- * @param labels The labels applied to a resource must meet the following
- * requirements:
- *
- * Each resource can have multiple labels, up to a maximum of 64. Each label
- * must be a key-value pair. Keys have a minimum length of 1 character and a
- * maximum length of 63 characters, and cannot be empty. Values can be empty,
- * and have a maximum length of 63 characters. Keys and values can contain only
- * lowercase letters, numeric characters, underscores, and dashes. All
- * characters must use UTF-8 encoding, and international characters are allowed.
- * The key portion of a label must be unique. However, you can use the same key
- * with multiple resources. Keys must start with a lowercase letter or
- * international character. For a given reporting service and project, the
- * number of distinct key-value pair combinations that will be preserved within
- * a one-hour window is 1,000. For example, the Compute Engine service reports
- * metrics on virtual machine (VM) instances. If you deploy a project with 2,000
- * VMs, each with a distinct label, the service reports metrics are preserved
- * for only the first 1,000 labels that exist within the one-hour window.
- */
-function validateGoogleLabels(labels: { [key: string]: string } | undefined) {
-    if (!labels) {
-        return;
-    }
-    const objkeys = Object.keys(labels);
-    if (objkeys.length > 64) {
-        throw new FaastError("Cannot exceeded 64 labels");
-    }
-    if (objkeys.find(key => typeof key !== "string" || typeof labels[key] !== "string")) {
-        throw new FaastError(`Label keys and values must be strings`);
-    }
-    if (objkeys.find(key => key.length > 63 || labels[key].length > 63)) {
-        throw new FaastError(`Label keys and values cannot exceed 63 characters`);
-    }
-    if (objkeys.find(key => key.length === 0)) {
-        throw new FaastError(`Label keys must have length > 0`);
-    }
-    const pattern = /^[a-z0-9_-]*$/;
-    if (objkeys.find(key => !key.match(pattern) || !labels[key].match(pattern))) {
-        throw new FaastError(
-            `Label keys and values can contain only lowercase letters, numeric characters, underscores, and dashes.`
-        );
-    }
-}
-
->>>>>>> 2c4e91d4
 async function uploadZip(url: string, zipStream: NodeJS.ReadableStream) {
     const config: GaxiosOptions = {
         method: "PUT",
