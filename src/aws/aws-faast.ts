import {
    AWSError,
    CloudWatchLogs,
    config as awsconfig,
    IAM,
    Lambda,
    Pricing,
    Request,
    S3,
    SNS,
    SQS,
    STS
} from "aws-sdk";
import { createHash } from "crypto";
import { readFile } from "fs-extra";
import { caches } from "../cache";
import { CostMetric, CostSnapshot } from "../cost";
import { FaastError, assertNever } from "../error";
import { faastAws } from "../faast";
import { log } from "../log";
import { packer, PackerResult } from "../packer";
import {
    CleanupOptions,
    commonDefaults,
    CommonOptions,
    FunctionStats,
    Invocation,
    PollResult,
    ProviderImpl,
    ResponseMessage,
    UUID
} from "../provider";
import {
    computeHttpResponseBytes,
    defined,
    hasExpired,
    streamToBuffer,
    uuidv4Pattern
} from "../shared";
import { retryOp, throttle } from "../throttle";
import { FunctionReturn, WrapperOptions } from "../wrapper";
import * as awsNpm from "./aws-npm";
import { AwsLayerInfo } from "./aws-npm";
import {
    createSNSTopic,
    createSQSQueue,
    processAwsErrorMessage,
    publishInvocationMessage,
    receiveMessages
} from "./aws-queue";
import { getLogGroupName, getLogUrl } from "./aws-shared";
import * as awsTrampoline from "./aws-trampoline";

export const defaultGcWorker = throttle(
    { concurrency: 5, rate: 5, burst: 2 },
    async (work: AwsGcWork, services: AwsServices) => {
        switch (work.type) {
            case "SetLogRetention":
                if (
                    await carefully(
                        services.cloudwatch.putRetentionPolicy({
                            logGroupName: work.logGroupName,
                            retentionInDays: work.retentionInDays || 1
                        })
                    )
                ) {
                    log.gc(`Added retention policy %O`, work);
                }
                break;
            case "DeleteResources":
                await deleteResources(work.resources, services, log.gc);
                break;
            case "DeleteLayerVersion":
                if (
                    await carefully(
                        services.lambda.deleteLayerVersion({
                            LayerName: work.LayerName,
                            VersionNumber: work.VersionNumber
                        })
                    )
                ) {
                    log.gc(`deleted layer %O`, work);
                }
                break;
            default:
                assertNever(work);
        }
    }
);

/**
 * AWS-specific options for {@link faastAws}. Extends {@link CommonOptions}.
 * @public
 */
export interface AwsOptions extends CommonOptions {
    /**
     * The region to create resources in. Garbage collection is also limited to
     * this region. Default: `"us-west-2"`.
     */
    region?: AwsRegion;
    /**
     * The role that the lambda function will assume when executing user code.
     * Default: `"faast-cached-lambda-role"`. Rarely used.
     * @remarks
     * When a lambda executes, it first assumes an
     * {@link https://docs.aws.amazon.com/lambda/latest/dg/lambda-intro-execution-role.html | execution role}
     * to grant access to resources.
     *
     * By default, faast.js creates this execution role for you and leaves it
     * permanently in your account (the role is shared across all lambda
     * functions created by faast.js). By default, faast.js grants administrator
     * privileges to this role so your code can perform any AWS operation it
     * requires.
     *
     * You can
     * {@link https://console.aws.amazon.com/iam/home#/roles | create a custom role}
     * that specifies more limited permissions if you prefer not to grant
     * administrator privileges. Any role you assign for faast.js modules needs
     * at least the following permissions:
     *
     * - Execution Role:
     * ```json
     *   {
     *       "Version": "2012-10-17",
     *       "Statement": [
     *           {
     *               "Effect": "Allow",
     *               "Action": ["logs:*"],
     *               "Resource": "arn:aws:logs:*:*:log-group:faast-*"
     *           },
     *           {
     *               "Effect": "Allow",
     *               "Action": ["sqs:*"],
     *               "Resource": "arn:aws:sqs:*:*:faast-*"
     *           }
     *       ]
     *   }
     * ```
     *
     * - Trust relationship (also known as `AssumeRolePolicyDocument` in the AWS
     *   SDK):
     * ```json
     *   {
     *     "Version": "2012-10-17",
     *     "Statement": [
     *       {
     *         "Effect": "Allow",
     *         "Principal": {
     *           "Service": "lambda.amazonaws.com"
     *         },
     *         "Action": "sts:AssumeRole"
     *       }
     *     ]
     *   }
     * ```
     *
     */
    RoleName?: string;
    /**
     * Additional options to pass to AWS Lambda creation. See
     * {@link https://docs.aws.amazon.com/lambda/latest/dg/API_CreateFunction.html | CreateFunction}.
     * @remarks
     * If you need specialized options, you can pass them to the AWS Lambda SDK
     * directly. Note that if you override any settings set by faast.js, you may
     * cause faast.js to not work:
     *
     * ```typescript
     *   const request: aws.Lambda.CreateFunctionRequest = {
     *       FunctionName,
     *       Role,
     *       Runtime: "nodejs8.10",
     *       Handler: "index.trampoline",
     *       Code,
     *       Description: "faast trampoline function",
     *       Timeout,
     *       MemorySize,
     *       DeadLetterConfig: { TargetArn: responseQueueArn },
     *       ...awsLambdaOptions
     *   };
     * ```
     *
     * One use case for this option is to use
     * {@link https://docs.aws.amazon.com/lambda/latest/dg/configuration-layers.html | Lambda Layers}
     * with faast.js.
     */
    awsLambdaOptions?: Partial<Lambda.CreateFunctionRequest>;
    /** @internal */
    _gcWorker?: (work: AwsGcWork, services: AwsServices) => Promise<void>;
}

export let defaults: Required<AwsOptions> = {
    ...commonDefaults,
    region: "us-west-2",
    RoleName: "faast-cached-lambda-role",
    memorySize: 1728,
    awsLambdaOptions: {},
    _gcWorker: defaultGcWorker
};

export interface AwsPrices {
    lambdaPerRequest: number;
    lambdaPerGbSecond: number;
    snsPer64kPublish: number;
    sqsPer64kRequest: number;
    dataOutPerGb: number;
    logsIngestedPerGb: number;
}

export class AwsMetrics {
    outboundBytes = 0;
    sns64kRequests = 0;
    sqs64kRequests = 0;
}

export interface AwsResources {
    FunctionName: string;
    RoleName: string;
    region: AwsRegion;
    ResponseQueueUrl?: string;
    ResponseQueueArn?: string;
    RequestTopicArn?: string;
    SNSLambdaSubscriptionArn?: string;
    logGroupName: string;
    layer?: AwsLayerInfo;
    Bucket?: string;
}

export interface AwsServices {
    readonly lambda: Lambda;
    readonly cloudwatch: CloudWatchLogs;
    readonly iam: IAM;
    readonly sqs: SQS;
    readonly sns: SNS;
    readonly pricing: Pricing;
    readonly sts: STS;
    readonly s3: S3;
}

/**
 * @internal
 */
export interface AwsState {
    resources: AwsResources;
    services: AwsServices;
    options: Required<AwsOptions>;
    metrics: AwsMetrics;
    gcPromise?: Promise<"done" | "skipped">;
}

export type AwsGcWork =
    | {
          type: "SetLogRetention";
          logGroupName: string;
          retentionInDays: number;
      }
    | {
          type: "DeleteResources";
          resources: AwsResources;
      }
    | {
          type: "DeleteLayerVersion";
          LayerName: string;
          VersionNumber: number;
      };

export async function carefully<U>(arg: Request<U, AWSError>) {
    try {
        return await arg.promise();
    } catch (err) {
        log.warn(err);
        return;
    }
}

export async function quietly<U>(arg: Request<U, AWSError>) {
    try {
        return await arg.promise();
    } catch (err) {
        return;
    }
}

export const createAwsApis = throttle(
    { concurrency: 1, memoize: true },
    async (region: string) => {
        const logger = log.awssdk.enabled ? { log: log.awssdk } : undefined;
        awsconfig.update({ correctClockSkew: true, maxRetries: 6, logger });
        const services = {
            iam: new IAM({ apiVersion: "2010-05-08", region }),
            lambda: new Lambda({ apiVersion: "2015-03-31", region }),
            cloudwatch: new CloudWatchLogs({ apiVersion: "2014-03-28", region }),
            sqs: new SQS({ apiVersion: "2012-11-05", region }),
            sns: new SNS({ apiVersion: "2010-03-31", region }),
            pricing: new Pricing({ region: "us-east-1" }),
            sts: new STS({ apiVersion: "2011-06-15", region }),
            s3: new S3({ apiVersion: "2006-03-01", region })
        };
        return services;
    }
);

<<<<<<< HEAD
export async function ensureRoleRaw(
    RoleName: string,
    services: AwsServices,
    createRole: boolean
) {
    const { iam } = services;
    log.info(`Checking for cached lambda role`);
    const previousRole = await quietly(iam.getRole({ RoleName }));
    if (previousRole) {
        return previousRole.Role.Arn;
    }
    if (!createRole && RoleName !== defaults.RoleName) {
        throw new Error(`Could not find role ${RoleName}`);
    }
    log.info(`Creating default role "${RoleName}" for faast trampoline function`);
    const AssumeRolePolicyDocument = JSON.stringify({
        Version: "2012-10-17",
        Statement: [
            {
                Principal: { Service: "lambda.amazonaws.com" },
                Action: "sts:AssumeRole",
                Effect: "Allow"
            }
        ]
    });
    const roleParams: IAM.CreateRoleRequest = {
        AssumeRolePolicyDocument,
        RoleName,
        Description: "role for lambda functions created by faast",
        MaxSessionDuration: 3600
    };
    log.info(`Calling createRole`);
    const PolicyArn = "arn:aws:iam::aws:policy/AdministratorAccess";
    try {
        const roleResponse = await iam.createRole(roleParams).promise();
        log.info(`Attaching administrator role policy`);
        await iam.attachRolePolicy({ RoleName, PolicyArn }).promise();
        return roleResponse.Role.Arn;
    } catch (err) {
        if (err.code === "EntityAlreadyExists") {
            const roleResponse = await iam.getRole({ RoleName }).promise();
            await iam.attachRolePolicy({ RoleName, PolicyArn }).promise();
            return roleResponse.Role.Arn;
=======
export const ensureRole = throttle(
    { concurrency: 1, rate: 5, memoize: true },
    async (RoleName: string, services: AwsServices, createRole: boolean) => {
        const { iam } = services;
        log.info(`Checking for cached lambda role`);
        try {
            const response = await iam.getRole({ RoleName }).promise();
            return response.Role.Arn;
        } catch (err) {
            if (!createRole) {
                throw new FaastError(err, `could not find role ${RoleName}`);
            }
        }
        log.info(`Creating default role "${RoleName}" for faast trampoline function`);
        const AssumeRolePolicyDocument = JSON.stringify({
            Version: "2012-10-17",
            Statement: [
                {
                    Principal: { Service: "lambda.amazonaws.com" },
                    Action: "sts:AssumeRole",
                    Effect: "Allow"
                }
            ]
        });
        const roleParams: IAM.CreateRoleRequest = {
            AssumeRolePolicyDocument,
            RoleName,
            Description: "role for lambda functions created by faast",
            MaxSessionDuration: 3600
        };
        log.info(`Calling createRole`);
        const PolicyArn = "arn:aws:iam::aws:policy/AdministratorAccess";
        try {
            const roleResponse = await iam.createRole(roleParams).promise();
            log.info(`Attaching administrator role policy`);
            await iam.attachRolePolicy({ RoleName, PolicyArn }).promise();
            return roleResponse.Role.Arn;
        } catch (err) {
            if (err.code === "EntityAlreadyExists") {
                const roleResponse = await iam.getRole({ RoleName }).promise();
                await iam.attachRolePolicy({ RoleName, PolicyArn }).promise();
                return roleResponse.Role.Arn;
            }
            throw new FaastError(err, "failed to create faast role");
>>>>>>> 2c4e91d4
        }
        throw err;
    }
}

export const ensureRole = throttle(
    { concurrency: 1, rate: 5, memoize: true },
    ensureRoleRaw
);

export async function createLayer(
    lambda: Lambda,
    packageJson: string | object | undefined,
    useDependencyCaching: boolean,
    FunctionName: string,
    region: string
): Promise<AwsLayerInfo | undefined> {
    if (!packageJson) {
        return;
    }
    log.info(`Building node_modules`);

    const packageJsonContents =
        typeof packageJson === "string"
            ? (await readFile(packageJson)).toString()
            : JSON.stringify(packageJson);

    let LayerName;
    if (useDependencyCaching) {
        const hasher = createHash("sha256");
        hasher.update(packageJsonContents);
        const cacheKey = hasher.digest("hex");
        LayerName = `faast-${cacheKey}`;
        const layers = await quietly(lambda.listLayerVersions({ LayerName }));
        if (layers && layers.LayerVersions && layers.LayerVersions.length > 0) {
            const [{ Version, LayerVersionArn }] = layers.LayerVersions;
            if (Version && LayerVersionArn) {
                return { Version, LayerVersionArn, LayerName };
            }
        }
    } else {
        LayerName = FunctionName;
    }

    try {
        const faastModule = await faastAws(awsNpm, {
            timeout: 300,
            memorySize: 2048,
            mode: "https",
            gc: "off",
            maxRetries: 0,
            webpackOptions: {
                externals: []
            }
        });
        try {
            const installArgs: awsNpm.NpmInstallArgs = {
                packageJsonContents,
                LayerName,
                FunctionName,
                region
            };
            const { installLog, layerInfo } = await faastModule.functions.npmInstall(
                installArgs
            );
            log.info(installLog);
            return layerInfo;
        } finally {
            await faastModule.cleanup();
        }
    } catch (err) {
        throw new FaastError(err, "failed to create lambda layer from packageJson");
    }
}

export function logUrl(state: AwsState) {
    const { region, FunctionName } = state.resources;
    return getLogUrl(region, FunctionName);
}

export const initialize = throttle(
    { concurrency: Infinity, rate: 2 },
    async (fModule: string, nonce: UUID, options: Required<AwsOptions>, dir: string) => {
        const { region, timeout, memorySize } = options;
        log.info(`Creating AWS APIs`);
        const services = await createAwsApis(region);
        const { lambda, sts } = services;
        const FunctionName = `faast-${nonce}`;
        const accountId = await getAccountId(sts);

        const { packageJson, useDependencyCaching } = options;

        async function createFunctionRequest(
            Code: Lambda.FunctionCode,
            Role: string,
            responseQueueArn: string,
            layerInfo?: AwsLayerInfo
        ) {
            const { Layers = [], ...rest } = options.awsLambdaOptions;
            if (layerInfo) {
                Layers.push(layerInfo.LayerVersionArn);
            }
            const request: Lambda.CreateFunctionRequest = {
                FunctionName,
                Role,
                Runtime: "nodejs8.10",
                Handler: "index.trampoline",
                Code,
                Description: "faast trampoline function",
                Timeout: timeout,
                MemorySize: memorySize,
                DeadLetterConfig: { TargetArn: responseQueueArn },
                Layers,
                ...rest
            };
            log.info(`createFunctionRequest: %O`, request);
            const func = await retryOp(4, () => lambda.createFunction(request).promise());
            log.info(
                `Created function ${func.FunctionName}, FunctionArn: ${func.FunctionArn}`
            );
            return func;
        }

        async function createCodeBundle() {
            const wrapperOptions = {
                childProcessTimeoutMs: timeout * 1000 - 50
            };
            const bundle = awsPacker(fModule, dir, options, wrapperOptions, FunctionName);
            return { ZipFile: await streamToBuffer((await bundle).archive) };
        }

        const { RoleName } = options;
        const state: AwsState = {
            resources: {
                FunctionName,
                RoleName,
                region,
                logGroupName: getLogGroupName(FunctionName)
            },
            services,
            metrics: new AwsMetrics(),
            options
        };

        const { gc, retentionInDays, _gcWorker: gcWorker } = options;
        if (gc === "auto" || gc === "force") {
            log.gc(`Starting garbage collector`);
            state.gcPromise = collectGarbage(
                gcWorker,
                services,
                region,
                accountId,
                retentionInDays,
                gc
            ).catch(err => {
                log.gc(`Garbage collection error: ${err}`);
                return "skipped" as const;
            });
        }

        try {
            log.info(`Creating lambda function`);
            const rolePromise = ensureRole(RoleName, services, false);
            const responseQueuePromise = createResponseQueueImpl(state, FunctionName);
            const pricingPromise = requestAwsPrices(services.pricing, region);
            const layerPromise = createLayer(
                services.lambda,
                packageJson,
                useDependencyCaching,
                FunctionName,
                region
            );

            const codeBundle = await createCodeBundle();
            const roleArn = await rolePromise;
            const responseQueueArn = await responseQueuePromise;
            const layer = await layerPromise;
            if (layer) {
                state.resources.layer = layer;
            }
            const lambdaFn = await createFunctionRequest(
                codeBundle,
                roleArn,
                responseQueueArn,
                layer
            );

            const { mode } = options;
            if (mode === "queue") {
                await createRequestQueueImpl(state, FunctionName, lambdaFn.FunctionArn!);
            }
            await pricingPromise;
            log.info(`Lambda function initialization complete.`);
            return state;
        } catch (err) {
            try {
                await cleanup(state, { deleteResources: true, deleteCaches: false });
            } catch {}
            throw new FaastError(err, "failed to initialize cloud function");
        }
    }
);

async function invoke(
    state: AwsState,
    call: Invocation,
    cancel: Promise<void>
): Promise<ResponseMessage | void> {
    const { metrics, services, resources, options } = state;
    switch (options.mode) {
        case "auto":
        case "https":
            const { lambda } = services;
            const { FunctionName } = resources;
            return invokeHttps(lambda, FunctionName, call, metrics, cancel);
        case "queue":
            const { sns } = services;
            const { RequestTopicArn } = resources;
            await publishInvocationMessage(sns, RequestTopicArn!, call, metrics);
            return;
        default:
            assertNever(options.mode);
    }
}

function poll(state: AwsState, cancel: Promise<void>): Promise<PollResult> {
    return receiveMessages(
        state.services.sqs,
        state.resources.ResponseQueueUrl!,
        state.metrics,
        cancel
    );
}

function responseQueueId(state: AwsState): string | undefined {
    return state.resources.ResponseQueueUrl;
}

async function invokeHttps(
    lambda: Lambda,
    FunctionName: string,
    message: Invocation,
    metrics: AwsMetrics,
    cancel: Promise<void>
): Promise<ResponseMessage | void> {
    const request: Lambda.InvocationRequest = {
        FunctionName,
        Payload: message.body,
        LogType: "None"
    };
    const awsRequest = lambda.invoke(request);
    const rawResponse = await Promise.race([awsRequest.promise(), cancel]);
    if (!rawResponse) {
        log.info(`cancelling lambda invoke`);
        awsRequest.abort();
        return;
    }

    if (rawResponse.LogResult) {
        log.info(Buffer.from(rawResponse.LogResult!, "base64").toString());
    }

    let body: string | FunctionReturn;
    if (rawResponse.FunctionError) {
        const error = processAwsErrorMessage(rawResponse.Payload as string);
        body = {
            type: "error",
            callId: message.callId,
            value: error
        };
    } else {
        body = rawResponse.Payload! as string;
    }
    metrics.outboundBytes += computeHttpResponseBytes(
        rawResponse.$response.httpResponse.headers
    );
    return {
        kind: "response",
        callId: message.callId,
        body,
        rawResponse,
        timestamp: Date.now()
    };
}

export async function deleteRole(RoleName: string, iam: IAM) {
    const policies = await carefully(iam.listAttachedRolePolicies({ RoleName }));
    const AttachedPolicies = (policies && policies.AttachedPolicies) || [];
    await Promise.all(
        AttachedPolicies.map(p => p.PolicyArn!).map(PolicyArn =>
            carefully(iam.detachRolePolicy({ RoleName, PolicyArn }))
        )
    ).catch(log.warn);
    const rolePolicyListResponse = await carefully(iam.listRolePolicies({ RoleName }));
    const RolePolicies =
        (rolePolicyListResponse && rolePolicyListResponse.PolicyNames) || [];
    await Promise.all(
        RolePolicies.map(PolicyName =>
            carefully(iam.deleteRolePolicy({ RoleName, PolicyName }))
        )
    ).catch(log.warn);
    await carefully(iam.deleteRole({ RoleName }));
}

export async function deleteResources(
    resources: Partial<AwsResources>,
    services: AwsServices,
    output: (msg: string) => void = log.info
) {
    const {
        FunctionName,
        RoleName,
        region,
        RequestTopicArn,
        ResponseQueueUrl,
        ResponseQueueArn,
        SNSLambdaSubscriptionArn,
        logGroupName,
        layer,
        Bucket,
        ...rest
    } = resources;
    const _exhaustiveCheck: Required<typeof rest> = {};

    const { lambda, sqs, sns, iam, s3, cloudwatch } = services;
    if (SNSLambdaSubscriptionArn) {
        if (
            await quietly(sns.unsubscribe({ SubscriptionArn: SNSLambdaSubscriptionArn }))
        ) {
            output(`Deleted request queue subscription to lambda`);
        }
    }
    if (RoleName) {
        await deleteRole(RoleName, iam);
    }
    if (RequestTopicArn) {
        if (await quietly(sns.deleteTopic({ TopicArn: RequestTopicArn }))) {
            output(`Deleted request queue topic: ${RequestTopicArn}`);
        }
    }
    if (ResponseQueueUrl) {
        if (await quietly(sqs.deleteQueue({ QueueUrl: ResponseQueueUrl }))) {
            output(`Deleted response queue: ${ResponseQueueUrl}`);
        }
    }
    if (layer) {
        if (
            await quietly(
                lambda.deleteLayerVersion({
                    LayerName: layer.LayerName,
                    VersionNumber: layer.Version
                })
            )
        ) {
            output(`Deleted lambda layer: ${layer.LayerName}:${layer.Version}`);
        }
    }
    if (FunctionName) {
        if (await quietly(lambda.deleteFunction({ FunctionName }))) {
            output(`Deleted function: ${FunctionName}`);
        }
    }
    if (logGroupName) {
        if (await quietly(cloudwatch.deleteLogGroup({ logGroupName }))) {
            output(`Deleted log group: ${logGroupName}`);
        }
    }
    if (Bucket) {
        const objects = await quietly(s3.listObjectsV2({ Bucket, Prefix: "faast-" }));
        if (objects) {
            const keys = (objects.Contents || []).map(elem => ({ Key: elem.Key! }));
            if (await quietly(s3.deleteObjects({ Bucket, Delete: { Objects: keys } }))) {
                output(`Deleted s3 objects: ${keys.length} objects in bucket ${Bucket}`);
            }
        }
        if (await quietly(s3.deleteBucket({ Bucket }))) {
            output(`Deleted s3 bucket: ${Bucket}`);
        }
    }
}

async function addLogRetentionPolicy(FunctionName: string, cloudwatch: CloudWatchLogs) {
    const logGroupName = getLogGroupName(FunctionName);
    const response = await quietly(
        cloudwatch.putRetentionPolicy({ logGroupName, retentionInDays: 1 })
    );
    if (response !== undefined) {
        log.info(`Added 1 day retention policy to log group ${logGroupName}`);
    }
}

export async function cleanup(state: AwsState, options: Required<CleanupOptions>) {
    log.info(`aws cleanup starting.`);
    await addLogRetentionPolicy(state.resources.FunctionName, state.services.cloudwatch);
    if (state.gcPromise) {
        log.info(`Waiting for garbage collection...`);
        await state.gcPromise;
        log.info(`Garbage collection done.`);
    }

    if (options.deleteResources) {
        log.info(`Cleaning up infrastructure for ${state.resources.FunctionName}...`);
        // Don't delete cached role. It may be in use by other instances of
        // faast. Don't delete logs. They are often useful. By default log
        // stream retention will be 1 day, and gc will clean out the log group
        // after the streams are expired. Don't delete a lambda layer that is
        // used to cache packages.
        const { logGroupName, RoleName, layer, ...rest } = state.resources;
        await deleteResources(rest, state.services);
        if (!state.options.useDependencyCaching || options.deleteCaches) {
            await deleteResources({ layer }, state.services);
        }
    }
    log.info(`aws cleanup done.`);
}

const logGroupNameRegexp = new RegExp(`^/aws/lambda/(faast-${uuidv4Pattern})$`);

function functionNameFromLogGroup(logGroupName: string) {
    const match = logGroupName.match(logGroupNameRegexp);
    return match && match[1];
}

let lastGc: number | undefined;

export function clearLastGc() {
    lastGc = undefined;
}

function forEachPage<R>(
    description: string,
    request: Request<R, AWSError>,
    process: (page: R) => Promise<void>
) {
    const throttlePaging = throttle({ concurrency: 1, rate: 1 }, async () => {});
    return new Promise((resolve, reject) => {
        request.eachPage((err, page, done) => {
            if (err) {
                log.warn(`GC: Error when listing ${description}: ${err}`);
                reject(err);
                return false;
            }
            if (page === null) {
                resolve();
            } else {
                process(page).then(() => throttlePaging().then(done));
            }
            return true;
        });
    });
}

export async function collectGarbage(
    executor: typeof defaultGcWorker,
    services: AwsServices,
    region: AwsRegion,
    accountId: string,
    retentionInDays: number,
    mode: "auto" | "force"
): Promise<"done" | "skipped"> {
    if (executor === defaultGcWorker) {
        if (mode === "auto") {
            if (lastGc && Date.now() <= lastGc + 3600 * 1000) {
                return "skipped";
            }
            const gcEntry = await caches.awsGc.get("gc");
            if (gcEntry) {
                try {
                    const lastGcPersistent = JSON.parse(gcEntry.toString());
                    if (
                        lastGcPersistent &&
                        typeof lastGcPersistent === "number" &&
                        Date.now() <= lastGcPersistent + 3600 * 1000
                    ) {
                        lastGc = lastGcPersistent;
                        return "skipped";
                    }
                } catch (err) {
                    log.warn(err);
                }
            }
        }
        lastGc = Date.now();
        caches.awsGc.set("gc", lastGc.toString());
    }
    const promises: Promise<void>[] = [];
    function scheduleWork(work: AwsGcWork) {
        if (executor === defaultGcWorker) {
            log.gc(`Scheduling work pushing promise: %O`, work);
        }
        promises.push(executor(work, services));
    }
    const functionsWithLogGroups = new Set();

    const logGroupRequest = services.cloudwatch.describeLogGroups({
        logGroupNamePrefix: "/aws/lambda/faast-"
    });
    await forEachPage("log groups", logGroupRequest, async ({ logGroups = [] }) => {
        logGroups.forEach(g => {
            const FunctionName = functionNameFromLogGroup(g.logGroupName!);
            functionsWithLogGroups.add(FunctionName);
        });

        log.gc(`Log groups size: ${logGroups.length}`);

        garbageCollectLogGroups(
            logGroups,
            retentionInDays,
            region,
            accountId,
            scheduleWork
        );
    });

    const listFunctionsRequest = services.lambda.listFunctions();
    await forEachPage(
        "lambda functions",
        listFunctionsRequest,
        async ({ Functions = [] }) => {
            const fnPattern = new RegExp(`^faast-${uuidv4Pattern}$`);
            const funcs = (Functions || [])
                .filter(fn => fn.FunctionName!.match(fnPattern))
                .filter(fn => !functionsWithLogGroups.has(fn.FunctionName))
                .filter(fn => hasExpired(fn.LastModified, retentionInDays))
                .map(fn => fn.FunctionName!);
            deleteGarbageFunctions(region, accountId, funcs, scheduleWork);
        }
    );

    // Collect Lambda Layers
    const layersRequest = services.lambda.listLayers({
        CompatibleRuntime: "nodejs"
    });
    await forEachPage("Lambda Layers", layersRequest, async ({ Layers = [] }) => {
        for (const layer of Layers) {
            if (layer.LayerName!.match(/^faast-/)) {
                const layerVersionRequest = services.lambda.listLayerVersions({
                    LayerName: layer.LayerName!,
                    CompatibleRuntime: "nodejs"
                });
                await forEachPage(
                    "Lambda Layer Versions",
                    layerVersionRequest,
                    async ({ LayerVersions = [] }) => {
                        LayerVersions.forEach(layerVersion => {
                            if (hasExpired(layerVersion.CreatedDate, retentionInDays)) {
                                scheduleWork({
                                    type: "DeleteLayerVersion",
                                    LayerName: layer.LayerName!,
                                    VersionNumber: layerVersion.Version!
                                });
                            }
                        });
                    }
                );
            }
        }
    });
    log.gc(`Awaiting ${promises.length} scheduled work promises`);
    await Promise.all(promises);
    return "done";
}

export async function getAccountId(sts: STS) {
    const response = await sts.getCallerIdentity().promise();
    const { Account, Arn, UserId } = response;
    log.info(`Account ID: %O`, { Account, Arn, UserId });
    return response.Account!;
}

function garbageCollectLogGroups(
    logGroups: CloudWatchLogs.LogGroup[],
    retentionInDays: number,
    region: AwsRegion,
    accountId: string,
    scheduleWork: (work: AwsGcWork) => void
) {
    const logGroupsMissingRetentionPolicy = logGroups.filter(
        g => g.retentionInDays === undefined
    );

    log.gc(`Log groups missing retention: ${logGroupsMissingRetentionPolicy.length}`);

    logGroupsMissingRetentionPolicy.forEach(g => {
        scheduleWork({
            type: "SetLogRetention",
            logGroupName: g.logGroupName!,
            retentionInDays
        });
    });

    const garbageFunctions = logGroups
        .filter(g => hasExpired(g.creationTime, retentionInDays))
        .filter(g => g.storedBytes! === 0)
        .map(g => functionNameFromLogGroup(g.logGroupName!))
        .filter(defined);

    deleteGarbageFunctions(region, accountId, garbageFunctions, scheduleWork);
}

function deleteGarbageFunctions(
    region: AwsRegion,
    accountId: string,
    garbageFunctions: string[],
    scheduleWork: (work: AwsGcWork) => void
) {
    garbageFunctions.forEach(FunctionName => {
        const resources: AwsResources = {
            FunctionName,
            region,
            RoleName: "",
            RequestTopicArn: getSNSTopicArn(region, accountId, FunctionName),
            ResponseQueueUrl: getResponseQueueUrl(region, accountId, FunctionName),
            logGroupName: getLogGroupName(FunctionName),
            Bucket: FunctionName
        };
        scheduleWork({ type: "DeleteResources", resources });
    });
}

export async function awsPacker(
    functionModule: string,
    dir: string,
    options: CommonOptions,
    wrapperOptions: WrapperOptions,
    FunctionName: string
): Promise<PackerResult> {
    return packer(
        dir,
        awsTrampoline,
        functionModule,
        {
            ...options,
            webpackOptions: {
                externals: new RegExp("^aws-sdk/?"),
                ...options.webpackOptions
            }
        },
        wrapperOptions,
        FunctionName
    );
}

function getSNSTopicName(FunctionName: string) {
    return `${FunctionName}-Requests`;
}

function getSNSTopicArn(region: string, accountId: string, FunctionName: string) {
    const TopicName = getSNSTopicName(FunctionName);
    return `arn:aws:sns:${region}:${accountId}:${TopicName}`;
}

function getSQSName(FunctionName: string) {
    return `${FunctionName}-Responses`;
}

function getResponseQueueUrl(region: string, accountId: string, FunctionName: string) {
    const queueName = getSQSName(FunctionName);
    return `https://sqs.${region}.amazonaws.com/${accountId}/${queueName}`;
}

function createRequestQueueImpl(
    state: AwsState,
    FunctionName: string,
    FunctionArn: string
) {
    const { sns, lambda } = state.services;
    const { resources } = state;

    log.info(`Creating SNS request topic`);
    const createTopicPromise = createSNSTopic(sns, getSNSTopicName(FunctionName));

    const assignRequestTopicArnPromise = createTopicPromise.then(
        topic => (resources.RequestTopicArn = topic)
    );

    const addPermissionsPromise = createTopicPromise.then(topic => {
        log.info(`Adding SNS invoke permissions to function`);
        return addSnsInvokePermissionsToFunction(FunctionName, topic, lambda);
    });

    const subscribePromise = createTopicPromise.then(topic => {
        log.info(`Subscribing SNS to invoke lambda function`);
        return sns
            .subscribe({
                TopicArn: topic,
                Protocol: "lambda",
                Endpoint: FunctionArn
            })
            .promise();
    });

    const assignSNSResponsePromise = subscribePromise.then(
        snsResponse => (resources.SNSLambdaSubscriptionArn = snsResponse.SubscriptionArn!)
    );

    return Promise.all([
        createTopicPromise,
        assignRequestTopicArnPromise,
        addPermissionsPromise,
        subscribePromise,
        assignSNSResponsePromise
    ]);
}

export async function createResponseQueueImpl(state: AwsState, FunctionName: string) {
    const { sqs } = state.services;
    const { resources } = state;
    log.info(`Creating SQS response queue`);
    const { QueueUrl, QueueArn } = await createSQSQueue(
        getSQSName(FunctionName),
        60,
        sqs
    );
    resources.ResponseQueueUrl = QueueUrl;
    resources.ResponseQueueArn = QueueArn;
    log.info(`Created response queue`);
    return QueueArn!;
}

function addSnsInvokePermissionsToFunction(
    FunctionName: string,
    RequestTopicArn: string,
    lambda: Lambda
) {
    return lambda
        .addPermission({
            FunctionName,
            Action: "lambda:InvokeFunction",
            Principal: "sns.amazonaws.com",
            StatementId: `${FunctionName}-Invoke`,
            SourceArn: RequestTopicArn
        })
        .promise();
}

/**
 * Valid AWS
 * {@link https://docs.aws.amazon.com/AWSEC2/latest/UserGuide/using-regions-availability-zones.html | regions}.
 * Not all of these regions have Lambda support.
 * @public
 */
export type AwsRegion =
    | "us-east-1"
    | "us-east-2"
    | "us-west-1"
    | "us-west-2"
    | "ca-central-1"
    | "eu-central-1"
    | "eu-west-1"
    | "eu-west-2"
    | "eu-west-3"
    | "ap-northeast-1"
    | "ap-northeast-2"
    | "ap-northeast-3"
    | "ap-southeast-1"
    | "ap-southeast-2"
    | "ap-south-1"
    | "sa-east-1";

const locations = {
    "us-east-1": "US East (N. Virginia)",
    "us-east-2": "US East (Ohio)",
    "us-west-1": "US West (N. California)",
    "us-west-2": "US West (Oregon)",
    "ca-central-1": "Canada (Central)",
    "eu-central-1": "EU (Frankfurt)",
    "eu-west-1": "EU (Ireland)",
    "eu-west-2": "EU (London)",
    "eu-west-3": "EU (Paris)",
    "ap-northeast-1": "Asia Pacific (Tokyo)",
    "ap-northeast-2": "Asia Pacific (Seoul)",
    "ap-northeast-3": "Asia Pacific (Osaka-Local)",
    "ap-southeast-1": "Asia Pacific (Singapore)",
    "ap-southeast-2": "Asia Pacific (Sydney)",
    "ap-south-1": "Asia Pacific (Mumbai)",
    "sa-east-1": "South America (São Paulo)"
};

export const awsPrice = throttle(
    { concurrency: 6, rate: 5, memoize: true, cache: caches.awsPrices },
    async (pricing: Pricing, ServiceCode: string, filter: { [key: string]: string }) => {
        try {
            function first(obj: any) {
                return obj[Object.keys(obj)[0]];
            }
            function extractPrice(obj: any) {
                const prices = Object.keys(obj.priceDimensions).map(key =>
                    Number(obj.priceDimensions[key].pricePerUnit.USD)
                );
                return Math.max(...prices);
            }
            const priceResult = await pricing
                .getProducts({
                    ServiceCode,
                    Filters: Object.keys(filter).map(key => ({
                        Field: key,
                        Type: "TERM_MATCH",
                        Value: filter[key]
                    }))
                })
                .promise();
            if (priceResult.PriceList!.length > 1) {
                log.warn(
                    `Price query returned more than one product '${ServiceCode}' ($O)`,
                    filter
                );
                priceResult.PriceList!.forEach(p => log.warn(`%O`, p));
            }
            const pList: any = priceResult.PriceList![0];
            const price = extractPrice(first(pList.terms.OnDemand));
            return price;
        } catch (err) {
            const { message: m } = err;
            if (
                !m.match(/Rate exceeded/) &&
                !m.match(/EPROTO/) &&
                !m.match(/socket hang up/)
            ) {
                log.warn(`Could not get AWS pricing for '${ServiceCode}' (%O)`, filter);
                log.warn(err);
            }
            throw new FaastError(err, `failed to get AWS pricing for "${ServiceCode}"`);
        }
    }
);

export const requestAwsPrices = async (
    pricing: Pricing,
    region: AwsRegion
): Promise<AwsPrices> => {
    const location = locations[region];
    return {
        lambdaPerRequest: await awsPrice(pricing, "AWSLambda", {
            location,
            group: "AWS-Lambda-Requests"
        }).catch(_ => 0.0000002),
        lambdaPerGbSecond: await awsPrice(pricing, "AWSLambda", {
            location,
            group: "AWS-Lambda-Duration"
        }).catch(_ => 0.00001667),
        snsPer64kPublish: await awsPrice(pricing, "AmazonSNS", {
            location,
            group: "SNS-Requests-Tier1"
        }).catch(_ => 0.5 / 1e6),
        sqsPer64kRequest: await awsPrice(pricing, "AWSQueueService", {
            location,
            group: "SQS-APIRequest-Tier1",
            queueType: "Standard"
        }).catch(_ => 0.4 / 1e6),
        dataOutPerGb: await awsPrice(pricing, "AWSDataTransfer", {
            fromLocation: location,
            transferType: "AWS Outbound"
        }).catch(_ => 0.09),
        logsIngestedPerGb: await awsPrice(pricing, "AmazonCloudWatch", {
            location,
            group: "Ingested Logs",
            groupDescription: "Existing system, application, and custom log files"
        }).catch(_ => 0.5)
    };
};

export async function costSnapshot(
    state: AwsState,
    stats: FunctionStats
): Promise<CostSnapshot> {
    const { region } = state.resources;
    const prices = await requestAwsPrices(state.services.pricing, region);
    const costMetrics: CostMetric[] = [];
    const { memorySize = defaults.memorySize } = state.options;
    const billedTimeStats = stats.estimatedBilledTime;
    const seconds = (billedTimeStats.mean / 1000) * billedTimeStats.samples || 0;
    const provisionedGb = memorySize / 1024;
    const functionCallDuration = new CostMetric({
        name: "functionCallDuration",
        pricing: prices.lambdaPerGbSecond * provisionedGb,
        unit: "second",
        measured: seconds,
        comment: `https://aws.amazon.com/lambda/pricing (rate = ${prices.lambdaPerGbSecond.toFixed(
            8
        )}/(GB*second) * ${provisionedGb} GB = ${(
            prices.lambdaPerGbSecond * provisionedGb
        ).toFixed(8)}/second)`
    });
    costMetrics.push(functionCallDuration);

    const functionCallRequests = new CostMetric({
        name: "functionCallRequests",
        pricing: prices.lambdaPerRequest,
        measured: stats.invocations,
        unit: "request",
        comment: "https://aws.amazon.com/lambda/pricing"
    });
    costMetrics.push(functionCallRequests);

    const { metrics } = state;
    const outboundDataTransfer = new CostMetric({
        name: "outboundDataTransfer",
        pricing: prices.dataOutPerGb,
        measured: metrics.outboundBytes / 2 ** 30,
        unit: "GB",
        comment: "https://aws.amazon.com/ec2/pricing/on-demand/#Data_Transfer"
    });
    costMetrics.push(outboundDataTransfer);

    const sqs: CostMetric = new CostMetric({
        name: "sqs",
        pricing: prices.sqsPer64kRequest,
        measured: metrics.sqs64kRequests,
        unit: "request",
        comment: "https://aws.amazon.com/sqs/pricing"
    });
    costMetrics.push(sqs);

    const sns: CostMetric = new CostMetric({
        name: "sns",
        pricing: prices.snsPer64kPublish,
        measured: metrics.sns64kRequests,
        unit: "request",
        comment: "https://aws.amazon.com/sns/pricing"
    });
    costMetrics.push(sns);

    const logIngestion: CostMetric = new CostMetric({
        name: "logIngestion",
        pricing: prices.logsIngestedPerGb,
        measured: 0,
        unit: "GB",
        comment:
            "https://aws.amazon.com/cloudwatch/pricing/ - Log ingestion costs not currently included.",
        informationalOnly: true
    });
    costMetrics.push(logIngestion);

    return new CostSnapshot("aws", state.options, stats, costMetrics);
}

export const AwsImpl: ProviderImpl<AwsOptions, AwsState> = {
    name: "aws",
    initialize,
    defaults,
    cleanup,
    costSnapshot,
    logUrl,
    invoke,
    poll,
    responseQueueId
};<|MERGE_RESOLUTION|>--- conflicted
+++ resolved
@@ -299,7 +299,6 @@
     }
 );
 
-<<<<<<< HEAD
 export async function ensureRoleRaw(
     RoleName: string,
     services: AwsServices,
@@ -307,12 +306,13 @@
 ) {
     const { iam } = services;
     log.info(`Checking for cached lambda role`);
-    const previousRole = await quietly(iam.getRole({ RoleName }));
-    if (previousRole) {
-        return previousRole.Role.Arn;
-    }
-    if (!createRole && RoleName !== defaults.RoleName) {
-        throw new Error(`Could not find role ${RoleName}`);
+    try {
+        const response = await iam.getRole({ RoleName }).promise();
+        return response.Role.Arn;
+    } catch (err) {
+        if (!createRole) {
+            throw new FaastError(err, `could not find role "${RoleName}"`);
+        }
     }
     log.info(`Creating default role "${RoleName}" for faast trampoline function`);
     const AssumeRolePolicyDocument = JSON.stringify({
@@ -343,54 +343,8 @@
             const roleResponse = await iam.getRole({ RoleName }).promise();
             await iam.attachRolePolicy({ RoleName, PolicyArn }).promise();
             return roleResponse.Role.Arn;
-=======
-export const ensureRole = throttle(
-    { concurrency: 1, rate: 5, memoize: true },
-    async (RoleName: string, services: AwsServices, createRole: boolean) => {
-        const { iam } = services;
-        log.info(`Checking for cached lambda role`);
-        try {
-            const response = await iam.getRole({ RoleName }).promise();
-            return response.Role.Arn;
-        } catch (err) {
-            if (!createRole) {
-                throw new FaastError(err, `could not find role ${RoleName}`);
-            }
-        }
-        log.info(`Creating default role "${RoleName}" for faast trampoline function`);
-        const AssumeRolePolicyDocument = JSON.stringify({
-            Version: "2012-10-17",
-            Statement: [
-                {
-                    Principal: { Service: "lambda.amazonaws.com" },
-                    Action: "sts:AssumeRole",
-                    Effect: "Allow"
-                }
-            ]
-        });
-        const roleParams: IAM.CreateRoleRequest = {
-            AssumeRolePolicyDocument,
-            RoleName,
-            Description: "role for lambda functions created by faast",
-            MaxSessionDuration: 3600
-        };
-        log.info(`Calling createRole`);
-        const PolicyArn = "arn:aws:iam::aws:policy/AdministratorAccess";
-        try {
-            const roleResponse = await iam.createRole(roleParams).promise();
-            log.info(`Attaching administrator role policy`);
-            await iam.attachRolePolicy({ RoleName, PolicyArn }).promise();
-            return roleResponse.Role.Arn;
-        } catch (err) {
-            if (err.code === "EntityAlreadyExists") {
-                const roleResponse = await iam.getRole({ RoleName }).promise();
-                await iam.attachRolePolicy({ RoleName, PolicyArn }).promise();
-                return roleResponse.Role.Arn;
-            }
-            throw new FaastError(err, "failed to create faast role");
->>>>>>> 2c4e91d4
-        }
-        throw err;
+        }
+        throw new FaastError(err, `failed to create role "${RoleName}"`);
     }
 }
 
